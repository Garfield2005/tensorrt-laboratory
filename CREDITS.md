--- conflicted
+++ resolved
@@ -106,7 +106,6 @@
 
 ---
 
-<<<<<<< HEAD
 [moodycamel::ConcurrentQueue](https://github.com/cameron314/concurrentqueue) is
 added unmodified to the Docker images and loaded into the `YAIS` namespace.
 
@@ -119,8 +118,9 @@
 > Redistributions of source code must retain the above copyright notice, this list of conditions and the following disclaimer.
 > Redistributions in binary form must reproduce the above copyright notice, this list of conditions and the following disclaimer in the documentation and/or other materials provided with the distribution.
 > THIS SOFTWARE IS PROVIDED BY THE COPYRIGHT HOLDERS AND CONTRIBUTORS "AS IS" AND ANY EXPRESS OR IMPLIED WARRANTIES, INCLUDING, BUT NOT LIMITED TO, THE IMPLIED WARRANTIES OF MERCHANTABILITY AND FITNESS FOR A PARTICULAR PURPOSE ARE DISCLAIMED. IN NO EVENT SHALL THE COPYRIGHT HOLDER OR CONTRIBUTORS BE LIABLE FOR ANY DIRECT, INDIRECT, INCIDENTAL, SPECIAL, EXEMPLARY, OR CONSEQUENTIAL DAMAGES (INCLUDING, BUT NOT LIMITED TO, PROCUREMENT OF SUBSTITUTE GOODS OR SERVICES; LOSS OF USE, DATA, OR PROFITS; OR BUSINESS INTERRUPTION) HOWEVER CAUSED AND ON ANY THEORY OF LIABILITY, WHETHER IN CONTRACT, STRICT LIABILITY, OR TORT (INCLUDING NEGLIGENCE OR OTHERWISE) ARISING IN ANY WAY OUT OF THE USE OF THIS SOFTWARE, EVEN IF ADVISED OF THE POSSIBILITY OF SUCH DAMAGE.
- 
-=======
+
+---
+
 `transwarp` is used unmodified from the original [bloomen/transwarp](https://github.com/bloomen/transwarp)
 
 > MIT License
@@ -133,7 +133,6 @@
 > 
 > THE SOFTWARE IS PROVIDED "AS IS", WITHOUT WARRANTY OF ANY KIND, EXPRESS OR IMPLIED, INCLUDING BUT NOT LIMITED TO THE WARRANTIES OF MERCHANTABILITY, FITNESS FOR A PARTICULAR PURPOSE AND NONINFRINGEMENT. IN NO EVENT SHALL THE AUTHORS OR COPYRIGHT HOLDERS BE LIABLE FOR ANY CLAIM, DAMAGES OR OTHER LIABILITY, WHETHER IN AN ACTION OF CONTRACT, TORT OR OTHERWISE, ARISING FROM, OUT OF OR IN CONNECTION WITH THE SOFTWARE OR THE USE OR OTHER DEALINGS IN THE SOFTWARE.
 
->>>>>>> 9e97ed9a
 ---
 
 Caffe ResNet-50 and ResNet-152 models from [KaimingHe/deep-residual-networks]
