/* Copyright (c) 2019, NVIDIA CORPORATION. All rights reserved.
 *
 * Redistribution and use in source and binary forms, with or without
 * modification, are permitted provided that the following conditions
 * are met:
 *  * Redistributions of source code must retain the above copyright
 *    notice, this list of conditions and the following disclaimer.
 *  * Redistributions in binary form must reproduce the above copyright
 *    notice, this list of conditions and the following disclaimer in the
 *    documentation and/or other materials provided with the distribution.
 *  * Neither the name of NVIDIA CORPORATION nor the names of its
 *    contributors may be used to endorse or promote products derived
 *    from this software without specific prior written permission.
 *
 * THIS SOFTWARE IS PROVIDED BY THE COPYRIGHT HOLDERS ``AS IS'' AND ANY
 * EXPRESS OR IMPLIED WARRANTIES, INCLUDING, BUT NOT LIMITED TO, THE
 * IMPLIED WARRANTIES OF MERCHANTABILITY AND FITNESS FOR A PARTICULAR
 * PURPOSE ARE DISCLAIMED.  IN NO EVENT SHALL THE COPYRIGHT OWNER OR
 * CONTRIBUTORS BE LIABLE FOR ANY DIRECT, INDIRECT, INCIDENTAL, SPECIAL,
 * EXEMPLARY, OR CONSEQUENTIAL DAMAGES (INCLUDING, BUT NOT LIMITED TO,
 * PROCUREMENT OF SUBSTITUTE GOODS OR SERVICES; LOSS OF USE, DATA, OR
 * PROFITS; OR BUSINESS INTERRUPTION) HOWEVER CAUSED AND ON ANY THEORY
 * OF LIABILITY, WHETHER IN CONTRACT, STRICT LIABILITY, OR TORT
 * (INCLUDING NEGLIGENCE OR OTHERWISE) ARISING IN ANY WAY OUT OF THE USE
 * OF THIS SOFTWARE, EVEN IF ADVISED OF THE POSSIBILITY OF SUCH DAMAGE.
 */

// Copyright 2018 Google LLC
//
// Licensed under the Apache License, Version 2.0 (the "License");
// you may not use this file except in compliance with the License.
// You may obtain a copy of the License at
//
//     https://www.apache.org/licenses/LICENSE-2.0
//
// Unless required by applicable law or agreed to in writing, software
// distributed under the License is distributed on an "AS IS" BASIS,
// WITHOUT WARRANTIES OR CONDITIONS OF ANY KIND, either express or implied.
// See the License for the specific language governing permissions and
// limitations under the License.

#include "glog/logging.h"

#include "tensorrt/laboratory/core/affinity.h"
#include "tensorrt/laboratory/core/thread_pool.h"
#include "tensorrt/laboratory/inference_manager.h"
#include "tensorrt/laboratory/infer_runner.h"
#include "tensorrt/laboratory/infer_bench.h"

using trtlab::Affinity;
using trtlab::ThreadPool;
using trtlab::TensorRT::Runtime;
using trtlab::TensorRT::StandardRuntime;
using trtlab::TensorRT::InferenceManager;
using trtlab::TensorRT::Bindings;
using trtlab::TensorRT::InferRunner;
using trtlab::TensorRT::InferBench;

#include "tensorrt/laboratory/core/hybrid_mutex.h"
#include "tensorrt/laboratory/core/hybrid_condition.h"
using trtlab::BaseThreadPool;
using HybridThreadPool = BaseThreadPool<hybrid_mutex, hybrid_condition>;

#include "moodycamel/blockingconcurrentqueue.h"

using moodycamel::BlockingConcurrentQueue;
using moodycamel::ConsumerToken;
using moodycamel::ProducerToken;

#include "trace_generator.h"

#include <iostream>

DEFINE_int32(concurrency, 4, "Number of concurrency execution streams");
DEFINE_double(alpha, 1.5, "Scaling Parameter to account for overheads and queue depth");
DEFINE_int32(latency, 10000, "Latency Threshold in microseconds");
DEFINE_int32(timeout,  3000, "Batching Timeout in microseconds");

int main(int argc, char*argv[])
{
    FLAGS_alsologtostderr = 1; // Log to console
    ::google::InitGoogleLogging("TensorRT mlperf");
    ::google::ParseCommandLineFlags(&argc, &argv, true);

    std::vector<int> query_library(20);
    std::iota(query_library.begin(), query_library.end(), 0);

    // The target latency bound.
    std::chrono::microseconds latency_bound(FLAGS_latency);

    // Batching timeout
<<<<<<< HEAD
    volatile bool stop_batcher = false;
=======
    volatile bool running = true;
>>>>>>> b0175166
    constexpr uint64_t quanta = 100; // microseconds
    const double timeout = static_cast<double>(FLAGS_timeout - quanta) / 1000000.0; // microseconds

    auto resources = std::make_shared<InferenceManager>(FLAGS_concurrency, FLAGS_concurrency + 4);

    const auto& cuda_thread_affinity = Affinity::GetCpusFromString("0");
    const auto& post_thread_affinity = Affinity::GetCpusFromString("1,2,3,4");
    const auto& batcher_thread_affinity = Affinity::GetCpusFromString("5");

    auto cuda_thread_pool = std::make_unique<ThreadPool>(cuda_thread_affinity);
    auto post_thread_pool = std::make_unique<ThreadPool>(post_thread_affinity);
    auto batcher_thread_pool = std::make_unique<ThreadPool>(batcher_thread_affinity);

    resources->RegisterThreadPool("cuda", std::move(cuda_thread_pool));
    resources->RegisterThreadPool("post", std::move(post_thread_pool));

    std::vector<std::string> engine_files = {
        "/work/models/ResNet-50-b20-int8.engine",
        "/work/models/ResNet-50-b18-int8.engine",
        "/work/models/ResNet-50-b16-int8.engine",
        "/work/models/ResNet-50-b14-int8.engine",
        "/work/models/ResNet-50-b12-int8.engine",
        "/work/models/ResNet-50-b10-int8.engine",
        "/work/models/ResNet-50-b8-int8.engine",
        "/work/models/ResNet-50-b6-int8.engine",
        "/work/models/ResNet-50-b4-int8.engine",
        "/work/models/ResNet-50-b2-int8.engine",
        "/work/models/ResNet-50-b1-int8.engine"
    };

    std::shared_ptr<Runtime> runtime = std::make_shared<StandardRuntime>();
    std::map<int, std::shared_ptr<InferRunner>> runners_by_batch_size;
    std::map<double, std::shared_ptr<InferRunner>> runners_by_batching_window;
    int max_batch_size = 0;

    for (const auto& file : engine_files)
    {
        auto model = runtime->DeserializeEngine(file);
        resources->RegisterModel(file, model);
        runners_by_batch_size[model->GetMaxBatchSize()] = std::make_shared<InferRunner>(model, resources);
    }

    resources->AllocateResources();

    for (auto& item : runners_by_batch_size)
    {
        InferBench benchmark(resources);
        auto runner = item.second;
        auto model = runner->GetModelSmartPtr();
        int batch_size = model->GetMaxBatchSize();

        auto warmup = benchmark.Run(model, batch_size, 0.2);
        auto result = benchmark.Run(model, batch_size, 5.0);

        using namespace trtlab::TensorRT;
        auto time_per_batch = result->at(kExecutionTimePerBatch);

        auto batching_window = std::chrono::duration<double>(latency_bound).count() - time_per_batch * FLAGS_alpha;
        if (batching_window <= 0.0) {
            LOG(INFO) << "Batch Sizes >= " << batch_size << " exceed latency threshold";
            break;
        }
        runners_by_batching_window[batching_window] = runner;
        max_batch_size = std::max(max_batch_size, batch_size);

        LOG(INFO) << runner->GetModel().Name() << " exec per batch:  " << result->at(kExecutionTimePerBatch);
        LOG(INFO) << runner->GetModel().Name() << " batching window: " << batching_window;
    }

    struct WorkPacket
    {
        std::chrono::nanoseconds start;
        int query;
        std::function<void()> completion_callback;
    };

    BlockingConcurrentQueue<WorkPacket> work_queue;

    std::vector<std::shared_future<size_t>> futures;
    futures.reserve(1048576);

    batcher_thread_pool->enqueue([&work_queue, &runners_by_batch_size, &runners_by_batching_window, &futures, &running,
                                  resources, max_batch_size, timeout]() mutable {
        size_t total_count;
        size_t max_deque;
        size_t adjustable_max_batch_size;
        std::vector<WorkPacket> work_packets(max_batch_size);
        thread_local ConsumerToken token(work_queue);
        double elapsed;

        // Batching Loop
        for (;running;)
        {
            if (unlikely(stop_batcher)) { return; }
            total_count = 0;
            max_deque = max_batch_size;
            adjustable_max_batch_size = max_batch_size;
            auto start = std::chrono::high_resolution_clock::now();
            auto elapsed_time = [start]() -> double {
                return std::chrono::duration<double>(std::chrono::high_resolution_clock::now() - start).count();
            };

            // if we have a work packet, we stay in this loop and continue to batch until the timeout is reached
            do
            {
                auto count = work_queue.wait_dequeue_bulk_timed(token, &work_packets[total_count], max_deque, quanta);
                total_count += count;
                elapsed = elapsed_time();
                auto runner = runners_by_batching_window.lower_bound(elapsed)->second;
                adjustable_max_batch_size = runner->GetModel().GetMaxBatchSize();
                max_deque = adjustable_max_batch_size - total_count;
                // TODO: update timeout with load-penalty
            } while (total_count && total_count < adjustable_max_batch_size && elapsed < timeout);

            // batching complete, now queue the execution
            if(total_count) {
                // TODO: Move to independent thread
                work_packets.resize(total_count);
                auto buffers = resources->GetBuffers(); // <=== Limited Resource; May Block !!!
                auto runner = runners_by_batch_size.lower_bound(total_count)->second;
                auto bindings = buffers->CreateBindings(runner->GetModelSmartPtr());
                bindings->SetBatchSize(total_count);
                futures.push_back(
                    runner->Infer(
                        bindings, 
                        [wps = std::move(work_packets)](std::shared_ptr<Bindings>& bindings) -> size_t {
                            for(const auto& wp : wps) { wp.completion_callback(); }
                            bindings.reset();
                            return wps.size();
                    })
                );

                // reset work_packets
                CHECK_EQ(work_packets.size(), 0);
                work_packets.resize(max_batch_size);
            }
        }
    });

    auto sync = [&futures]() mutable {
        LOG(INFO) << "Syncing " << futures.size() << " futures.";
        std::map<size_t, size_t> histogram;
        size_t count = 0;
        for (const auto& f : futures) { 
            auto batch_size = f.get();
            count += batch_size;
            histogram[batch_size]++;
        }
        LOG(INFO) << "Histogram of batched work:";
        for (const auto& item : histogram )
        {
            LOG(INFO) << "bs " << item.first << ": " << item.second;
        }
        futures.clear();
        CHECK(futures.size() == 0);
        LOG(INFO) << "Sync Complete - " << count << " work packets completed";
    };

    // The enqueue function takes a start time, a query, and a
    // completion_callback. After infering the query, the completion_callback must
    // be invoked. The enqueue function can execute the inference locally, but the
    // most sensible implementation puts the query and the completion callback in
    // a queue to be executed by another thread. The start time can be ignored or
    // used by some policy mechanism to help determine on batch size.

    // Immmediately enqueue work packet on the TensorRT batching work_queue
    TraceGenerator::EnqueueFn<int> enqueue =
        [&work_queue](std::chrono::nanoseconds start, int query, std::function<void(void)> completion_callback) {
            work_queue.enqueue(WorkPacket{start, query, completion_callback});
        };

    // TODO(tjablin): These parameters should all be read from the command-line or
    // maybe a configuration file?

    // TODO(tjablin): The latency bound of 400 us is unphysically low.

    // The minimum number of queries.
    // uint64_t min_queries = 4096;
    uint64_t min_queries = 4096;

    // The minimum duration of the trace.
    std::chrono::seconds min_duration(5);

    // The minimum percent of queries meeting the latency bound.
    double latency_bound_percentile = 0.95;

    // The pseudo-random number generator's seed.
    uint64_t seed = 0;

    // Given an enqueue implementation and all other parameters, conduct a series
    // of experiments to determine the maximum QPS.
    double max_qps =
        TraceGenerator::FindMaxQPS(query_library, enqueue, sync, seed, latency_bound, min_queries,
                                   min_duration, latency_bound_percentile);

    // Print the results.
    std::cout << "Max QPS subject to " << latency_bound.count() << " us "
              << std::roundl(100 * latency_bound_percentile) << "% latency bound: " << max_qps
              << "\n";

<<<<<<< HEAD
    stop_batcher = true;
    
=======
    std::this_thread::sleep_for(std::chrono::seconds(5));
    running = false;
    std::this_thread::sleep_for(std::chrono::seconds(5));
>>>>>>> b0175166
    return 0;
}<|MERGE_RESOLUTION|>--- conflicted
+++ resolved
@@ -89,11 +89,7 @@
     std::chrono::microseconds latency_bound(FLAGS_latency);
 
     // Batching timeout
-<<<<<<< HEAD
-    volatile bool stop_batcher = false;
-=======
     volatile bool running = true;
->>>>>>> b0175166
     constexpr uint64_t quanta = 100; // microseconds
     const double timeout = static_cast<double>(FLAGS_timeout - quanta) / 1000000.0; // microseconds
 
@@ -294,13 +290,8 @@
               << std::roundl(100 * latency_bound_percentile) << "% latency bound: " << max_qps
               << "\n";
 
-<<<<<<< HEAD
-    stop_batcher = true;
-    
-=======
     std::this_thread::sleep_for(std::chrono::seconds(5));
     running = false;
     std::this_thread::sleep_for(std::chrono::seconds(5));
->>>>>>> b0175166
     return 0;
 }